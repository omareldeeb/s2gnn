--- conflicted
+++ resolved
@@ -19,13 +19,7 @@
 .ipynb_checkpoints/
 .vscode
 /notebooks/**/*.pdf
-<<<<<<< HEAD
-/data
-/md17_data
-=======
-data/
 
->>>>>>> 81394b6c
 # Others
 .DS_Store
 
